--- conflicted
+++ resolved
@@ -8,21 +8,6 @@
     "packages/*"
   ],
   "scripts": {
-<<<<<<< HEAD
-    "dev": "npm run dev --workspace=web",
-    "build": "npm run build --workspace=web",
-    "lint": "eslint .",
-    "format": "prettier --write ."
-  },
-  "devDependencies": {
-    "@eslint/js": "^9.0.0",
-    "eslint": "^9.0.0",
-    "prettier": "^3.0.0"
-  },
-  "engines": {
-    "node": ">=18.0.0",
-    "npm": ">=9.0.0"
-=======
     "dev": "turbo run dev",
     "build": "turbo run build",
     "test": "turbo run test",
@@ -37,6 +22,5 @@
   "engines": {
     "node": ">=18.0.0",
     "npm": ">=8.0.0"
->>>>>>> 205cb5fe
   }
 }